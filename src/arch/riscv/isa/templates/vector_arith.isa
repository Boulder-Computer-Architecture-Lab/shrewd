--- conflicted
+++ resolved
@@ -2564,7 +2564,7 @@
     using vu [[maybe_unused]] = std::make_unsigned_t<ElemType>;
     using vi [[maybe_unused]] = std::make_signed_t<ElemType>;
 
-<<<<<<< HEAD
+
     if (machInst.vill)
         return std::make_shared<IllegalInstFault>("VILL is set", machInst);
 
@@ -2586,12 +2586,11 @@
 
     status.vs = VPUStatus::DIRTY;
     xc->setMiscReg(MISCREG_STATUS, status);
-=======
+  
     bool set_dirty = true;
     bool check_vill = true;
     Fault update_fault = updateVPUStatus(xc, machInst, set_dirty, check_vill);
     if (update_fault != NoFault) { return update_fault; }
->>>>>>> 0eea4d1a
 
     %(op_decl)s;
     %(op_rd)s;
