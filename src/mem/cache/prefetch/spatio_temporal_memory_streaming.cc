--- conflicted
+++ resolved
@@ -94,23 +94,12 @@
             if (generation_ended) {
                 const ActiveGenerationTableEntry::KeyType key{pst_addr, false};
                 // PST is indexed using the PC (secure bit is unused)
-<<<<<<< HEAD
                 auto pst_entry = patternSequenceTable.findEntry(key);
-=======
-                constexpr bool is_secure = false;
-                auto pst_entry = patternSequenceTable.findEntry(pst_addr,
-                is_secure);
->>>>>>> b1a44b89
                 if (pst_entry == nullptr) {
                     // Tipically an entry will not exist
                     pst_entry = patternSequenceTable.findVictim(key);
                     assert(pst_entry != nullptr);
-<<<<<<< HEAD
                     patternSequenceTable.insertEntry(key, pst_entry);
-=======
-                    patternSequenceTable.insertEntry(pst_addr, is_secure,
-                    pst_entry);
->>>>>>> b1a44b89
                 } else {
                     patternSequenceTable.accessEntry(pst_entry);
                 }
@@ -236,13 +225,8 @@
     constexpr bool is_secure = false;
     for (auto it = rmob_it; it != rmob.end() && (idx < reconstructionEntries);
         it++) {
-<<<<<<< HEAD
         auto pst_entry = patternSequenceTable.findEntry(
             {it->pstAddress, false});
-=======
-        auto pst_entry = patternSequenceTable.findEntry(it->pstAddress,
-        is_secure);
->>>>>>> b1a44b89
         if (pst_entry != nullptr) {
             patternSequenceTable.accessEntry(pst_entry);
             for (auto &seq_entry : pst_entry->sequence) {
