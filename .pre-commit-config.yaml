--- conflicted
+++ resolved
@@ -52,45 +52,6 @@
 default_stages: [commit]
 
 repos:
-<<<<<<< HEAD
-- repo: https://github.com/pre-commit/pre-commit-hooks
-  rev: v4.3.0
-  hooks:
-  - id: trailing-whitespace
-  - id: end-of-file-fixer
-  - id: check-json
-  - id: check-yaml
-  - id: check-added-large-files
-  - id: mixed-line-ending
-    args: [--fix=lf]
-  - id: requirements-txt-fixer
-  - id: check-case-conflict
-- repo: https://github.com/psf/black
-  rev: 22.6.0
-  hooks:
-    - id: black
-- repo: local
-  hooks:
-  - id: gem5-style-checker
-    name: gem5 style checker
-    entry: util/git-pre-commit.py
-    always_run: true
-    exclude: ".*"
-    language: system
-    description: 'The gem5 style checker hook.'
-  - id: gem5-commit-msg-checker
-    name: gem5 commit msg checker
-    entry: ext/git-commit-msg
-    language: system
-    stages: [commit-msg]
-    description: 'The gem5 commit message checker hook.'
-  - id: gerrit-commit-msg-job
-    name: gerrit commit message job
-    entry: util/gerrit-commit-msg-hook
-    language: system
-    stages: [commit-msg]
-    description: 'Adds Change-ID to the commit message. Needed by Gerrit.'
-=======
     - repo: https://github.com/pre-commit/pre-commit-hooks
       rev: v4.3.0
       hooks:
@@ -102,6 +63,7 @@
           - id: mixed-line-ending
             args: [--fix=lf]
           - id: check-case-conflict
+          - id: requirements-txt-fixer
     - repo: https://github.com/jumanjihouse/pre-commit-hook-yamlfmt
       rev: 0.2.3
       hooks:
@@ -130,5 +92,4 @@
             entry: util/gerrit-commit-msg-hook
             language: system
             stages: [commit-msg]
-            description: Adds Change-ID to the commit message. Needed by Gerrit.
->>>>>>> 486916b5
+            description: Adds Change-ID to the commit message. Needed by Gerrit.