--- conflicted
+++ resolved
@@ -111,7 +111,7 @@
 args = parser.parse_args()
 
 
-<<<<<<< HEAD
+
 # The simulation may fail in the case of using size "c" and size "d" of the
 # benchmarks. This is because the X86Board is currently limited to 3 GB of
 # memory.
@@ -121,24 +121,6 @@
     warn(
         f"The X86Board is currently limited to 3 GB of memory. The benchmark "
         f"{args.benchmark} may fail to run."
-=======
-# The simulation may fail in the case of `mg` with class C as it uses 3.3 GiB
-# of memory (more information is available at https://arxiv.org/abs/2010.13216).
-# We warn the user here.
-
-if args.benchmark == "npb-mg-c":
-    warn(
-        "mg.C uses 3.3 GiB of memory. Currently we are simulating 3 GiB\
-    of main memory in the system."
-    )
-
-# The simulation will fail in the case of `ft` with class C. We warn the user
-# here.
-elif args.benchmark == "npb-ft-c":
-    warn(
-        "There is not enough memory for ft.C. Currently we are\
-    simulating 3 GiB of main memory in the system."
->>>>>>> 951df782
     )
 
 # Checking for the maximum number of instructions, if provided by the user.
